--- conflicted
+++ resolved
@@ -77,10 +77,6 @@
 
 	allowed := false
 	for _, allowedType := range config.Get().Uploads.AllowedTypes {
-<<<<<<< HEAD
-		if !glob.Glob(allowedType, fileMime) {
-			log.Warn("Content type " + fileMime + " (reported as " + contentType + ") is not allowed to be uploaded")
-=======
 		if glob.Glob(allowedType, fileMime) {
 			allowed = true
 		}
@@ -99,7 +95,6 @@
 		}
 		if !exclusion {
 			log.Warn("Content type " + fileMime +" (reported as " + contentType+") is not allowed to be uploaded")
->>>>>>> 467557e7
 
 			os.Remove(fileLocation) // delete temp file
 			return nil, common.ErrMediaNotAllowed
