# Changelog

All notable changes to this project will be documented in this file.

The format is based on [Keep a Changelog](https://keepachangelog.com/en/1.0.0/), and this project adheres to 
[Semantic Versioning](https://semver.org/spec/v2.0.0.html).

## [Unreleased]

### Added

* New config option to set user agent when requesting URL previews.
* Added support for `image/jxl` thumbnailing.
* Built-in early support for content ranges (being able to skip around in audio and video). This is only available if
  caching is enabled.
<<<<<<< HEAD
* Admin endpoint to GET users' usage statistics for a server.
=======
* New config option for changing the log level.
>>>>>>> 10444645

### Removed

* Support for the in-memory cache has been removed. Redis or having no cache are now the only options.
* Support for the Redis config under `features` has been removed. It is now only available at the top level of the
  config. See the sample config for more details.

### Fixed

* Fixed media being permanently lost when transferring to an (effectively) readonly S3 datastore.
* Purging non-existent files now won't cause errors.
* Fixed HEIF/HEIC thumbnailing. Note that this thumbnail type might cause increased memory usage.
* Ensure endpoints register in a stable way, making them predictably available.
* Reduced download hits to datastores when using Redis cache.

### Changed

* Updated support for post-[MSC3069](https://github.com/matrix-org/matrix-doc/pull/3069) homeservers.
* Updated the built-in oEmbed `providers.json`

# [1.2.10] - December 23rd, 2021

### Deprecation notices

In a future version (likely the next), the in-memory cache support will be removed. Instead, please use the Redis
caching that is now supported properly by this release, or disable caching if not applicable for your deployment.

### Added

* Added support for setting the Redis database number.

### Fixed

* Fixed an issue with the Redis config not being recognized at the root level.

## [1.2.9] - December 22nd, 2021

### Deprecation notices

In a future version (likely the next), the in-memory cache support will be removed. Instead, please use the Redis
caching that is now supported properly by this release, or disable caching if not applicable for your deployment.

### Added

* Added support for `HEAD` at the `/healthz` endpoint.
* Added `X-Content-Security-Policy: sandbox` in contexts where the normal CSP
  header would be served. This is a limited, pre-standard form of CSP supported
  by IE11, in order to have at least some mitigation of XSS attacks.
* Added support for the `org.matrix.msc2705.animated` query parameter.
* Added support for S3 storage classes (optional).
* Added support for listening on Matrix 1.1 endpoints (`/_matrix/media/v3/*`).

### Changed

* Support the Redis config at the root level of the config, promoting it to a proper feature.

### Fixed

* Improved performance of datastore selection when only one datastore is eligible to contain media.
* Fixed blurhash not enabling itself.
* Fixed blurhash implementation to match MSC.

## [1.2.8] - April 30th, 2021

### Fixed

* Fixed crashes when internal workers encounter panics.

## [1.2.7] - April 19th, 2021

### Security advisories

This release includes a fix for [CVE-2021-29453](https://github.com/turt2live/matrix-media-repo/security/advisories/GHSA-j889-h476-hh9h).

Server administrators are recommended to upgrade as soon as possible. This issue is considered to be exploited in the wild
due to some deployments being affected unexpectedly.

### Added

* Added support for structured logging (JSON).

### Changed

* Turned color-coded logs off by default. This can be changed in the config.

### Fixed

* Fixed memory exhaustion when thumbnailing maliciously crafted images.

## [1.2.6] - March 25th, 2021

### Added

* Added ffmpeg and ImageMagick to Docker image to support specialized thumbnail types.

### Fixed

* Handle guest accounts properly. Previously they were still declined, though by coincidence.

## [1.2.5] - March 17th, 2021

### Added

* Added a `-verify` mode to imports to determine if large imports were successful.
* Added optional support for [Sentry](https://sentry.io/) (error reporting).

### Changed

* `Content-Disposition` of plain text files now defaults to `inline`.

### Fixed

* Fixed rich oEmbed URL previews (Twitter).
* Fixed photo oEmbed URL previews (Giphy).
* Fixed orientation parsing for some thumbnails.
* Fixed file name being incorrect on the first download from remote servers.
* Fixed a download inefficiency where remote downloads could use extra bandwidth.
* Fixed a problem where secondary imports can never finish.
* Fixed imports not handling duplicate media IDs.
* Fixed some database connection errors not being handled correctly.

## [1.2.4] - March 5th, 2021

### Fixed

* Fixed build error for modern versions of Go, improving IPFS implementation.

## [1.2.3] - March 4th, 2021

### Added

* Introduced early plugin support (only for antispam for now).
  * Includes a simple OCR plugin to help mitigate text-based image spam.
* Added an `X-Robots-Tag` header to help prevent indexing. Thanks @jellykells!

### Fixed

* Fixed crash when generating some thumbnails of audio.
* Fixed various artifact problems with APNG and GIF thumbnails. Thanks @Sorunome!
* Fixed a missing "unlimited size" check for thumbnails. Thanks @Sorunome!

## [1.2.2] - December 8th, 2020

### Fixed

* Generate JPEG thumbnails for JPEG for reduced file size. Thanks @Sorunome!
* Strip `charset` parameter off binary media for better compatibility with other homeservers.

## [1.2.1] - October 27th, 2020

### Added

* Added a new tool, `export_synapse_for_import`, which can be used to do an offline import from Synapse.
  * After running this tool, use the `gdpr_import` tool to bring the export into the media repo.
* Added thumbnailing support for some audio waveforms (MP3, WAV, OGG, and FLAC).
* Added audio metadata (duration, etc) to the unstable `/info` endpoint. Aligns with [MSC2380](https://github.com/matrix-org/matrix-doc/pull/2380).
* Added simple thumbnailing for MP4 videos.
* Added an `asAttachment` query parameter to download requests per [MSC2702](https://github.com/matrix-org/matrix-doc/pull/2702).

### Fixed

* Fixed thumbnails for invalid JPEGs.
* Fixed incorrect metrics being published when using the Redis cache.
* Fixed errors generating thumbnails when bad EXIF headers were provided.
* Use `r0` instead of `v1` for federation requests. No changes should be needed to configurations or routing - it'll just work.

## [1.2.0] - August 2nd, 2020

### Upgrade notes

**This release contains a database change which might take a while.** In order to support quotas, this
release tracks how much a user has uploaded, which might take a while to initially calculate. If you have
a large database (more than about 100k uploaded files), run the following steps before upgrading:

1. The PostgreSQL script described [here](https://github.com/turt2live/matrix-media-repo/blob/a8951b0562debb9f8ae3b6e517bfc3a84d2e627a/migrations/17_add_user_stats_table_up.sql).
   This can be run while the server is running.
2. If you have no intention of using stats or quotas, you're done (the stats table will be inaccurate). If
   you do plan on using either, run `INSERT INTO user_stats SELECT user_id, SUM(size_bytes) FROM media GROUP BY user_id;`
   which may take a while.
3. Change the owner of the table and function to your media repo's postgresql user. For example, if your postgres
   user is `media`, then run:
   ```sql
   ALTER TABLE user_stats OWNER TO media;
   ALTER FUNCTION track_update_user_media() OWNER TO media; 
   ```

### Added

* Add webp image support. Thanks @Sorunome!
* Add apng image support. Thanks @Sorunome!
* Experimental support for Redis as a cache (in preparation for proper load balancing/HA support).
* Added oEmbed URL preview support.
* Added support for dynamic thumbnails.
* Added a way to prevent certain media from being quarantined (attributes API).
* Added support for quotas.

### Changed

* Remove deprecated support for restricting uploads to certain mime types.
* Remove deprecated support for `forUploads`.
* Clarified what `uploads.minBytes` is intended to be used for.

### Fixed

* GIFs now thumbnail correctly. Thanks @Sorunome!
* Fixed empty Content-Type header on retrieved remote media. Thanks @silkeh!
* Fixed various issues with IPv6 handling. Thanks @silkeh!
* Fixed high database usage for uploads when only one datastore is present.
* Fixed incorrect HTTP status codes for bad thumbnail requests.
* Fixed dimension checking on thumbnails.
* Fixed handling of EXIF metadata. Thanks @sorunome!
* Fixed handling of URL previews for some encodings.
* Fixed `Cache-Control` headers being present on errors.

## [1.1.3] - July 15th, 2020

### Added

* Added options to cache access tokens for users. This prevents excessive calls to `/account/whoami` on your homeserver, particularly for appservices.
* [Documentation](https://github.com/turt2live/matrix-media-repo/blob/master/docs/contrib/delegation.md) on how to set up delegation with the media repo and Traefik. Thanks @derEisele!

### Changed

* Deprecated support for restricting uploads to certain mime types, due to inability to make it work correctly with encrypted media.
* Removed deprecated `storagePaths` config option. Please use datastores.

### Fixed

* Fixed federation with some homeserver setups (delegation with ports). Thanks @MatMaul!
* Fixed the Synapse import script to not skip duplicated media. Thanks @jaywink!
* Fixed requests to IPv6 hosts. Thanks @MatMaul!
* Removed excessive calls to the database during upload.

## [1.1.2] - April 21st, 2020

### Fixed

* Fixed templates being corrupt in the Docker image.
* Fixed `REPO_CONFIG` environment variable not being respected for auxiliary binaries in the Docker image.

### Changed

* The Docker image now uses the migrations packed into the binary instead of the in-image ones.
* Reduced log spam when someone views an export.

## [1.1.1] - March 26th, 2020

### Added

* Added pprof endpoints for debugging performance. Only enabled with a `MEDIA_PPROF_SECRET_KEY` environment variable.

### Fixed

* Fixed a few very slow memory leaks when using S3 datastores.

## [1.1.0] - March 19th, 2020

### Added

* Added support for [MSC2448](https://github.com/matrix-org/matrix-doc/pull/2448).
* Added support for specifying a `region` to the S3 provider.
* Pass-through the `Accept-Language` header for URL previews, with options to set a default.
* Experimental support for IPFS.
* Consistent inclusion of a charset for certain text `Content-Type`s.
* New metrics for the cache composition reality (`media_cache_num_live_bytes_used` and `media_cache_num_live_items`).

### Fixed

* Fixed thumbnails producing the wrong result.
* Fixed `expireAfterDays` for thumbnails potentially deleting media under some conditions.
* Fixed a bug where items could be double-counted (but not double-stored) in the cache.
* Fixed the cache metrics reporting inaccurate values.
* Fixed a general memory leak in the cache due to inaccurate counting of items in the cache.

### Changed

* Updated to Go 1.14
* Updated the Grafana dashboard and moved it in-tree.

## [1.0.2] - March 3, 2020

### Added

* Added support for a `forKinds: ["all"]` option on datastores.

### Fixed

* Fixed a bug with the cache where it would never expire old entries unless it was pressed for space.
* Fixed a bug with the cache where the minimum cache time trigger would not work.

## [1.0.1] - February 27, 2020

### Fixed

* Fix a memory leak within the cache layers.

## [1.0.0] - January 4, 2020

### Added

* Compile assets (templates and migrations) into the binary for ease of deployment.
* Added binaries to make exports and imports easier.

### Fixed

* Fix error message when an invalid access token is provided.
* Fixed imports not starting in 1.0.0-rc.2.

## [1.0.0-rc.2] - January 3, 2020

### Fixed

* Fixed exports not starting in 1.0.0-rc.1.

## [1.0.0-rc.1] - December 29, 2019

### Added

* First ever release of matrix-media-repo.
* Deduplicate media from all sources.
* Support downloads, thumbnails, URL previews, identicons.
* Support for GDPR-style media exports.
* Support for importing from a previous export (for transferring data between repos).
* Admin utilities for clearing up space and undesirable content.
* Built-in S3 (and S3-like) support.
* Animated thumbnail generation.
* Importing media from an existing Synapse homeserver.
* Support for multiple datastores/locations to store different kinds of media.
* Federation for acquiring remote media.
* Media identification ([MSC2380](https://github.com/matrix-org/matrix-doc/pull/2380)).
* Support for cloning media to the local homeserver.
* Various other features that would be expected like maximum/minimum size controls, rate limiting, etc. Check out the
  sample config for a better idea of what else is possible.

[unreleased]: https://github.com/turt2live/matrix-media-repo/compare/v1.2.10...HEAD
[1.2.10]: https://github.com/turt2live/matrix-media-repo/compare/v1.2.9...v1.2.10
[1.2.9]: https://github.com/turt2live/matrix-media-repo/compare/v1.2.8...v1.2.9
[1.2.8]: https://github.com/turt2live/matrix-media-repo/compare/v1.2.7...v1.2.8
[1.2.6]: https://github.com/turt2live/matrix-media-repo/compare/v1.2.6...v1.2.7
[1.2.6]: https://github.com/turt2live/matrix-media-repo/compare/v1.2.5...v1.2.6
[1.2.5]: https://github.com/turt2live/matrix-media-repo/compare/v1.2.4...v1.2.5
[1.2.4]: https://github.com/turt2live/matrix-media-repo/compare/v1.2.3...v1.2.4
[1.2.3]: https://github.com/turt2live/matrix-media-repo/compare/v1.2.2...v1.2.3
[1.2.2]: https://github.com/turt2live/matrix-media-repo/compare/v1.2.1...v1.2.2
[1.2.1]: https://github.com/turt2live/matrix-media-repo/compare/v1.2.0...v1.2.1
[1.2.0]: https://github.com/turt2live/matrix-media-repo/compare/v1.1.3...v1.2.0
[1.1.3]: https://github.com/turt2live/matrix-media-repo/compare/v1.1.2...v1.1.3
[1.1.2]: https://github.com/turt2live/matrix-media-repo/compare/v1.1.1...v1.1.2
[1.1.1]: https://github.com/turt2live/matrix-media-repo/compare/v1.1.0...v1.1.1
[1.1.0]: https://github.com/turt2live/matrix-media-repo/compare/v1.0.2...v1.1.0
[1.0.2]: https://github.com/turt2live/matrix-media-repo/compare/v1.0.1...v1.0.2
[1.0.1]: https://github.com/turt2live/matrix-media-repo/compare/v1.0.0...v1.0.1
[1.0.0]: https://github.com/turt2live/matrix-media-repo/compare/v1.0.0-rc.2...v1.0.0
[1.0.0-rc.2]: https://github.com/turt2live/matrix-media-repo/compare/v1.0.0-rc.1...v1.0.0-rc.2
[1.0.0-rc.1]: https://github.com/turt2live/matrix-media-repo/releases/tag/v1.0.0-rc.1<|MERGE_RESOLUTION|>--- conflicted
+++ resolved
@@ -13,11 +13,8 @@
 * Added support for `image/jxl` thumbnailing.
 * Built-in early support for content ranges (being able to skip around in audio and video). This is only available if
   caching is enabled.
-<<<<<<< HEAD
+* New config option for changing the log level.
 * Admin endpoint to GET users' usage statistics for a server.
-=======
-* New config option for changing the log level.
->>>>>>> 10444645
 
 ### Removed
 
